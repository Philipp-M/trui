--- conflicted
+++ resolved
@@ -314,19 +314,6 @@
             root_pod.paint(&mut paint_cx);
 
             #[cfg(not(test))]
-<<<<<<< HEAD
-            {
-                execute!(stdout(), BeginSynchronizedUpdate)?;
-                self.terminal.flush()?;
-                execute!(stdout(), EndSynchronizedUpdate)?;
-                self.terminal.swap_buffers();
-
-                self.terminal.backend_mut().flush()?;
-            }
-
-            #[cfg(test)]
-            self.terminal.flush()?;
-=======
             execute!(stdout(), BeginSynchronizedUpdate)?;
 
             self.terminal.flush()?;
@@ -338,7 +325,6 @@
 
             #[cfg(not(test))]
             self.terminal.backend_mut().flush()?;
->>>>>>> 2f8f29bd
         }
         Ok(())
     }
@@ -453,20 +439,12 @@
     }
 
     #[cfg(test)]
-<<<<<<< HEAD
-    pub fn get_event_tx(&self) -> tokio::sync::mpsc::Sender<Event> {
-=======
     pub fn event_tx(&self) -> tokio::sync::mpsc::Sender<Event> {
->>>>>>> 2f8f29bd
         self.event_tx.clone()
     }
 
     #[cfg(test)]
-<<<<<<< HEAD
-    pub fn get_terminal(&mut self) -> &mut Terminal<TestBackend> {
-=======
     pub fn terminal_mut(&mut self) -> &mut Terminal<TestBackend> {
->>>>>>> 2f8f29bd
         &mut self.terminal
     }
 }
